"""Models for the labels types."""

from enum import Enum
from typing import Tuple


class DocItemLabel(str, Enum):
    """DocItemLabel."""

    CAPTION = "caption"
    FOOTNOTE = "footnote"
    FORMULA = "formula"
    LIST_ITEM = "list_item"
    PAGE_FOOTER = "page_footer"
    PAGE_HEADER = "page_header"
    PICTURE = "picture"
    SECTION_HEADER = "section_header"
    TABLE = "table"
    TEXT = "text"
    TITLE = "title"
    DOCUMENT_INDEX = "document_index"
    CODE = "code"
    CHECKBOX_SELECTED = "checkbox_selected"
    CHECKBOX_UNSELECTED = "checkbox_unselected"
    FORM = "form"
    KEY_VALUE_REGION = "key_value_region"

    # Additional labels for markup-based formats (e.g. HTML, Word)
    PARAGRAPH = "paragraph"
    REFERENCE = "reference"

    def __str__(self):
        """Get string value."""
        return str(self.value)

    @staticmethod
    def get_color(label: "DocItemLabel") -> Tuple[int, int, int]:
        """Return the RGB color associated with a given label."""
        color_map = {
            DocItemLabel.CAPTION: (255, 204, 153),
            DocItemLabel.FOOTNOTE: (200, 200, 255),
            DocItemLabel.FORMULA: (192, 192, 192),
            DocItemLabel.LIST_ITEM: (153, 153, 255),
            DocItemLabel.PAGE_FOOTER: (204, 255, 204),
            DocItemLabel.PAGE_HEADER: (204, 255, 204),
            DocItemLabel.PICTURE: (255, 204, 164),
            DocItemLabel.SECTION_HEADER: (255, 153, 153),
            DocItemLabel.TABLE: (255, 204, 204),
            DocItemLabel.TEXT: (255, 255, 153),
            DocItemLabel.TITLE: (255, 153, 153),
            DocItemLabel.DOCUMENT_INDEX: (220, 220, 220),
            DocItemLabel.CODE: (125, 125, 125),
            DocItemLabel.CHECKBOX_SELECTED: (255, 182, 193),
            DocItemLabel.CHECKBOX_UNSELECTED: (255, 182, 193),
            DocItemLabel.FORM: (200, 255, 255),
            DocItemLabel.KEY_VALUE_REGION: (183, 65, 14),
            DocItemLabel.PARAGRAPH: (255, 255, 153),
            DocItemLabel.REFERENCE: (176, 224, 230),
        }
        return color_map[label]


class GroupLabel(str, Enum):
    """GroupLabel."""

    UNSPECIFIED = "unspecified"
    LIST = (
        "list"  # group label for list container (not the list-items) (e.g. HTML <ul/>)
    )
    ORDERED_LIST = "ordered_list"  # List with enumeration (e.g. HTML <ol/>)
    CHAPTER = "chapter"
    SECTION = "section"
    SHEET = "sheet"
    SLIDE = "slide"
    FORM_AREA = "form_area"
    KEY_VALUE_AREA = "key_value_area"
    COMMENT_SECTION = "comment_section"
<<<<<<< HEAD

    def __str__(self):
        """Get string value."""
        return str(self.value)


class DocLinkLabel(str, Enum):
    """DocLinkLabel."""

    READING_ORDER = "reading_order"

    TO_CAPTION = "to_caption"
    TO_FOOTNOTE = "to_footnote"
    TO_VALUE = "to_value"
    TO_CHILD = "to_child"

    CONTINUED = "continued"

    def __str__(self):
        """Get string value."""
        return str(self.value)


class PictureClassificationLabel(str, Enum):
    """PictureClassificationLabel."""

    UNCLASSIFIED = "unclassified"

    # If more than one picture is grouped together, it
    # is generally not possible to assign a label
    PICTURE_GROUP = "picture_group"

    # General
    PIE_CHART = "pie_chart"
    BAR_CHART = "bar_chart"
    LINE_CHART = "line_chart"
    FLOW_CHART = "flow_chart"
    SCATTER_CHART = "scatter_chart"
    HEATMAP = "heatmap"

    NATURAL_IMAGE = "natural_image"

    # Chemistry
    MOLECULAR_STRUCTURE = "molecular_structure"
    MARKUSH_STRUCTURE = "markush_structure"

    # Company
    LOGO = "logo"
    SIGNATURE = "signature"

    # Geology/Geography
    GEOGRAPHIC_MAP = "geographic_map"
    STRATIGRAPHIC_CHART = "stratigraphic_chart"

    # Engineering
    CAD_DRAWING = "cad_drawing"
    ELECTRICAL_DIAGRAM = "electrical_diagram"

    def __str__(self):
        """Get string value."""
        return str(self.value)


class TableComponentLabel(str, Enum):
    """TableComponentLabel."""

    TABLE_ROW = "table_row"  # the most atomic row
    TABLE_COL = "table_column"  # the most atomic col
    TABLE_GROUP = (
        "table_group"  # table-cell group with at least 1 row- or col-span above 1
    )
=======
>>>>>>> b950fa0d

    def __str__(self):
        """Get string value."""
        return str(self.value)


class TableCellLabel(str, Enum):
    """TableCellLabel."""

    COLUMN_HEADER = "col_header"
    ROW_HEADER = "row_header"
    ROW_SECTION = "row_section"
    BODY = "body"

    def __str__(self):
        """Get string value."""
        return str(self.value)<|MERGE_RESOLUTION|>--- conflicted
+++ resolved
@@ -75,7 +75,6 @@
     FORM_AREA = "form_area"
     KEY_VALUE_AREA = "key_value_area"
     COMMENT_SECTION = "comment_section"
-<<<<<<< HEAD
 
     def __str__(self):
         """Get string value."""
@@ -147,8 +146,6 @@
     TABLE_GROUP = (
         "table_group"  # table-cell group with at least 1 row- or col-span above 1
     )
-=======
->>>>>>> b950fa0d
 
     def __str__(self):
         """Get string value."""
